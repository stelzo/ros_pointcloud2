--- conflicted
+++ resolved
@@ -10,11 +10,6 @@
 To keep the crate a general purpose library for the problem and support ROS1 and ROS2, it uses its own type for the message `PointCloud2Msg`.
 
 ## Examples
-<<<<<<< HEAD
-
-Using a `Vec<>`.
-=======
->>>>>>> a0ca014e
 ```rust
 use ros_pointcloud2::{
   pcl_utils::PointXYZ, reader::ReaderXYZ, writer::WriterXYZ, PointCloud2Msg,
@@ -22,33 +17,15 @@
 
 // Your points (here using the predefined type PointXYZ).
 let cloud_points = vec![
-<<<<<<< HEAD
-  PointXYZ {
-    x: 91.486,
-    y: -4.1,
-    z: 42.0001,
-  },
-
-  PointXYZ {
-    x: f32::MAX,
-    y: f32::MIN,
-    z: f32::MAX,
-  },
-=======
   PointXYZ {x: 91.486, y: -4.1, z: 42.0001,},
   PointXYZ {x: f32::MAX, y: f32::MIN, z: f32::MAX,},
->>>>>>> a0ca014e
 ];
 
 // For equality test later
 let cloud_copy = cloud_points.clone();
 
 // Vector -> Writer -> Message.
-<<<<<<< HEAD
-// You can also just give the Vec or anything that implements `IntoIter`.
-=======
 // You can also just give the Vec or anything that implements `IntoIterator`.
->>>>>>> a0ca014e
 let internal_msg: PointCloud2Msg = WriterXYZ::from(cloud_points.into_iter())
   .try_into() // iterating points here O(n)
   .unwrap();
@@ -61,11 +38,7 @@
 // ... now incoming from a topic.
 // let internal_msg: PointCloud2Msg = msg.into();
 
-<<<<<<< HEAD
-// Message -> Reader. The Reader implements the Iterator trait.
-=======
 // Message -> Reader -> your pipeline. The Reader implements the Iterator trait.
->>>>>>> a0ca014e
 let reader = ReaderXYZ::try_from(internal_msg).unwrap();
 let new_cloud_points = reader
   .map(|point: PointXYZ| {
