> [!NOTE]  
> This library is currently in preparation for v0.5 with many breaking changes. For the documentation of the current crates.io v0.4.0, visit the [docs](https://docs.rs/ros_pointcloud2/0.4.0/ros_pointcloud2/). Since rclrs still needs a workaround, the version number must be changed to your desired version which supports rclrs (currently only v0.4.0) — regardless of the version number shown in this Readme.

<p align="center">
  <h3 align="center">ROS PointCloud2</h3>
  <p align="center">A PointCloud2 message conversion library.</p>
  <p align="center"><a href="https://crates.io/crates/ros_pointcloud2"><img src="https://img.shields.io/crates/v/ros_pointcloud2.svg" alt=""></a> <a href="https://github.com/stelzo/ros_pointcloud2/tree/main/tests"><img src="https://github.com/stelzo/ros_pointcloud2/actions/workflows/tests.yml/badge.svg" alt=""></a>
  </p>
</p>

ros_pointcloud2 uses its own type for the message `PointCloud2Msg` to keep the library framework agnostic. ROS1 and ROS2 are supported with feature flags.

Get started with the example below, check out the other use cases in the `examples` folder or see the [Documentation](https://docs.rs/ros_pointcloud2/0.5.0-rc.1/) for a complete guide.

## Quickstart

```rust
use ros_pointcloud2::prelude::*;

// PointXYZ (and many others) are provided by the crate.
let cloud_points = vec![
  PointXYZI::new(91.486, -4.1, 42.0001, 0.1),
  PointXYZI::new(f32::MAX, f32::MIN, f32::MAX, f32::MIN),
];

let out_msg = PointCloud2Msg::try_from_vec(cloud_points).unwrap();

// Convert the ROS crate message type, we will use r2r here.
// let msg: r2r::sensor_msgs::msg::PointCloud2 = out_msg.into();
// Publish ...

// ... now incoming from a topic.
// let in_msg: PointCloud2Msg = msg.into();
let in_msg = out_msg;

let processed_cloud = in_msg.try_into_iter().unwrap()
  .map(|point: PointXYZ| { // Define the info you want to have from the Msg.
      // Some logic here ...

      point
    })
    .collect::<Vec<_>>();
```

## Integrations

There are currently 3 integrations for common ROS crates.

- [rosrust_msg](https://github.com/adnanademovic/rosrust)
  - [![Tests](https://github.com/stelzo/ros_pointcloud2/actions/workflows/rosrust_noetic.yml/badge.svg)](https://github.com/stelzo/ros_pointcloud2/actions/workflows/rosrust_noetic.yml)
- [r2r_msg](https://github.com/sequenceplanner/r2r)
  - [![Tests](https://github.com/stelzo/ros_pointcloud2/actions/workflows/r2r_galactic.yml/badge.svg)](https://github.com/stelzo/ros_pointcloud2/actions/workflows/r2r_galactic.yml)
  - [![Tests](https://github.com/stelzo/ros_pointcloud2/actions/workflows/r2r_humble.yml/badge.svg)](https://github.com/stelzo/ros_pointcloud2/actions/workflows/r2r_humble.yml)
  - [![Tests](https://github.com/stelzo/ros_pointcloud2/actions/workflows/r2r_iron.yml/badge.svg)](https://github.com/stelzo/ros_pointcloud2/actions/workflows/r2r_iron.yml)
- [rclrs_msg](https://github.com/ros2-rust/ros2_rust)
  - [![Tests](https://github.com/stelzo/ros_pointcloud2/actions/workflows/rclrs_humble.yml/badge.svg)](https://github.com/stelzo/ros_pointcloud2/actions/workflows/rclrs_humble.yml)
  - [![Tests](https://github.com/stelzo/ros_pointcloud2/actions/workflows/rclrs_iron.yml/badge.svg)](https://github.com/stelzo/ros_pointcloud2/actions/workflows/rclrs_iron.yml)

You can use `rosrust` and `r2r` by enabling the respective feature:

```toml
[dependencies]
ros_pointcloud2 = { version = "*", features = ["r2r_msg", "derive"]}
# or
ros_pointcloud2 = { version = "*", features = ["rosrust_msg", "derive"]}
```

### rclrs (ros2_rust)

Features do not work properly with `rcrls` because the messages are linked externally. You need to use tags instead:

```toml
[dependencies]
ros_pointcloud2 = { git = "https://github.com/stelzo/ros_pointcloud2", tag = "v0.5.0-rc.1_rclrs" }
```

Also, indicate the following dependencies to your linker inside the `package.xml` of your package.

```xml
<depend>std_msgs</depend>
<depend>sensor_msgs</depend>
<depend>builtin_interfaces</depend>
```

Please open an issue or PR if you need other integrations.

## Performance

This library offers a speed up when compared to PointCloudLibrary (PCL) conversions but the specific factor depends heavily on the use case and system.
The `_vec` conversions are on average ~6x faster than PCL while the single core iteration `_iter` functions are around ~2x faster.
Parallelization with `_par_iter` gives a ~9x speed up compared to an OpenMP accelerated PCL pipeline.

The results are measured on an Intel i7-14700 with benchmarks from [this repository](https://github.com/stelzo/ros_pcl_conv_bench).

For minimizing the conversion overhead in general, always use the functions that best fit your use case.

<<<<<<< HEAD
## `#[no_std]`

The `_iter` conversions are compatible with `#[no_std]` environments when an allocator is provided. This is due to the fact that names for point fields do not have a maximum length, and PointCloud2 data vectors can have arbitrary sizes. Use `default-features = false` to disable std for this crate.
=======
## `no_std` Environments

The `_iter` conversions are compatible with `#[no_std]` environments if an allocator is provided. This is due to the fact that names for point fields do not have a maximum length, and PointCloud2 data vectors can have arbitrary sizes. Use `default-features = false` to disable std for this crate.
>>>>>>> acab42d2

## License

Licensed under either of

- Apache License, Version 2.0, ([LICENSE-APACHE](LICENSE-APACHE) or http://www.apache.org/licenses/LICENSE-2.0)
- MIT license ([LICENSE-MIT](LICENSE-MIT) or http://opensource.org/licenses/MIT)

at your option.

### type-layout
For compatibility reasons, a patched version of `type-layout` is included in this repository. The original crate can be found [here](https://crates.io/crates/type-layout). After the patch is applied on the original `type-layout` crate ([PR](https://github.com/LPGhatguy/type-layout/pull/9)), the local dependency will be changed to the original crate.

`type-layout` is licensed under MIT or Apache-2.0 and Copyright by Lucien Greathouse. The changes are highlighted in the diff of the PR.

### Contribution
Unless you explicitly state otherwise, any contribution intentionally submitted for inclusion in the work by you, as defined in the Apache-2.0 license, shall be dual licensed as above, without any additional terms or conditions.<|MERGE_RESOLUTION|>--- conflicted
+++ resolved
@@ -94,15 +94,9 @@
 
 For minimizing the conversion overhead in general, always use the functions that best fit your use case.
 
-<<<<<<< HEAD
-## `#[no_std]`
-
-The `_iter` conversions are compatible with `#[no_std]` environments when an allocator is provided. This is due to the fact that names for point fields do not have a maximum length, and PointCloud2 data vectors can have arbitrary sizes. Use `default-features = false` to disable std for this crate.
-=======
 ## `no_std` Environments
 
 The `_iter` conversions are compatible with `#[no_std]` environments if an allocator is provided. This is due to the fact that names for point fields do not have a maximum length, and PointCloud2 data vectors can have arbitrary sizes. Use `default-features = false` to disable std for this crate.
->>>>>>> acab42d2
 
 ## License
 
