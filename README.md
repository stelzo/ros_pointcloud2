> [!NOTE]  
> This library is currently in preparation for v0.5 with many breaking changes. For the documentation of the current crates.io v0.4.0, visit the [docs](https://docs.rs/ros_pointcloud2/0.4.0/ros_pointcloud2/). Since rclrs still needs a workaround, the version number must be changed to your desired version which supports rclrs (currently only v0.4.0) — regardless of the version number shown in this Readme.

<p align="center">
  <h3 align="center">ROS PointCloud2</h3>
  <p align="center">A PointCloud2 message conversion library.</p>
  <p align="center"><a href="https://crates.io/crates/ros_pointcloud2"><img src="https://img.shields.io/crates/v/ros_pointcloud2.svg" alt=""></a> <a href="https://github.com/stelzo/ros_pointcloud2/tree/main/tests"><img src="https://github.com/stelzo/ros_pointcloud2/actions/workflows/tests.yml/badge.svg" alt=""></a>
  </p>
</p>

ros_pointcloud2 uses its own type for the message `PointCloud2Msg` to keep the library framework agnostic. ROS1 and ROS2 are supported with feature flags.

Get started with the example below, check out the other use cases in the `examples` folder or see the [Documentation](https://docs.rs/ros_pointcloud2/0.5.0-rc.1/) for a complete guide.

## Quickstart

```rust
use ros_pointcloud2::prelude::*;

// PointXYZ (and many others) are provided by the crate.
let cloud_points = vec![
  PointXYZI::new(91.486, -4.1, 42.0001, 0.1),
  PointXYZI::new(f32::MAX, f32::MIN, f32::MAX, f32::MIN),
];

let out_msg = PointCloud2Msg::try_from_vec(cloud_points).unwrap();

// Convert the ROS crate message type, we will use r2r here.
// let msg: r2r::sensor_msgs::msg::PointCloud2 = out_msg.into();
// Publish ...

// ... now incoming from a topic.
// let in_msg: PointCloud2Msg = msg.into();
let in_msg = out_msg;

let processed_cloud = in_msg.try_into_iter().unwrap()
  .map(|point: PointXYZ| { // Define the info you want to have from the Msg.
      // Some logic here ...

      point
  })
  .collect::<Vec<_>>();
```

## Integrations

There are currently 3 integrations for common ROS crates.

- [rosrust_msg](https://github.com/adnanademovic/rosrust)
  - [![Tests](https://github.com/stelzo/ros_pointcloud2/actions/workflows/rosrust_noetic.yml/badge.svg)](https://github.com/stelzo/ros_pointcloud2/actions/workflows/rosrust_noetic.yml)
- [r2r_msg](https://github.com/sequenceplanner/r2r)
  - [![Tests](https://github.com/stelzo/ros_pointcloud2/actions/workflows/r2r_galactic.yml/badge.svg)](https://github.com/stelzo/ros_pointcloud2/actions/workflows/r2r_galactic.yml)
  - [![Tests](https://github.com/stelzo/ros_pointcloud2/actions/workflows/r2r_humble.yml/badge.svg)](https://github.com/stelzo/ros_pointcloud2/actions/workflows/r2r_humble.yml)
  - [![Tests](https://github.com/stelzo/ros_pointcloud2/actions/workflows/r2r_iron.yml/badge.svg)](https://github.com/stelzo/ros_pointcloud2/actions/workflows/r2r_iron.yml)
- [rclrs_msg](https://github.com/ros2-rust/ros2_rust)
  - [![Tests](https://github.com/stelzo/ros_pointcloud2/actions/workflows/rclrs_humble.yml/badge.svg)](https://github.com/stelzo/ros_pointcloud2/actions/workflows/rclrs_humble.yml)
  - [![Tests](https://github.com/stelzo/ros_pointcloud2/actions/workflows/rclrs_iron.yml/badge.svg)](https://github.com/stelzo/ros_pointcloud2/actions/workflows/rclrs_iron.yml)

You can use `rosrust` and `r2r` by enabling the respective feature:

```toml
[dependencies]
ros_pointcloud2 = { version = "*", features = ["r2r_msg", "derive"]}
# or
ros_pointcloud2 = { version = "*", features = ["rosrust_msg", "derive"]}
```

### rclrs (ros2_rust)

Features do not work properly with `rcrls` because the messages are linked externally. You need to use tags instead:

```toml
[dependencies]
ros_pointcloud2 = { git = "https://github.com/stelzo/ros_pointcloud2", tag = "v0.5.0-rc.1_rclrs" }
```

Also, indicate the following dependencies to your linker inside the `package.xml` of your package.

```xml
<depend>std_msgs</depend>
<depend>sensor_msgs</depend>
<depend>builtin_interfaces</depend>
```

Please open an issue or PR if you need other integrations.

## Performance

This library offers a speed up when compared to PointCloudLibrary (PCL) conversions but the specific factor depends heavily on the use case and system.
The `_vec` conversions are on average ~6x faster than PCL while the single core iteration `_iter` functions are around ~2x faster.
Parallelization with `_par_iter` gives a ~9x speed up compared to an OpenMP accelerated PCL pipeline.

The results are measured on an Intel i7-14700 with benchmarks from [this repository](https://github.com/stelzo/ros_pcl_conv_bench).

For minimizing the conversion overhead in general, always use the functions that best fit your use case.

## `no_std` Environments

<<<<<<< HEAD
The `_iter` conversions are compatible with `#[no_std]` environments if an allocator is provided. This is due to the fact that names for point fields do not have a maximum length, and PointCloud2 data vectors can have arbitrary sizes. Use `default-features = false` to disable std for this crate.
=======
The `_iter` conversions are compatible with `#[no_std]` environments if an allocator is provided. This is due to the fact that names for point fields do not have a maximum length, and PointCloud2 data vectors can have arbitrary sizes. Use `default-features = false` to disable std for this crate. Only `nalgebra` can be added as an additional feature in this case.
>>>>>>> 6c5a849c

## License

Licensed under either of

- Apache License, Version 2.0, ([LICENSE-APACHE](LICENSE-APACHE) or http://www.apache.org/licenses/LICENSE-2.0)
- MIT license ([LICENSE-MIT](LICENSE-MIT) or http://opensource.org/licenses/MIT)

at your option.

### type-layout
For compatibility reasons, a patched version of `type-layout` is included in this repository. The original crate can be found [here](https://crates.io/crates/type-layout). After the patch is applied on the original `type-layout` crate ([PR](https://github.com/LPGhatguy/type-layout/pull/9)), the local dependency will be changed to the original crate.

`type-layout` is licensed under MIT or Apache-2.0 and Copyright by Lucien Greathouse. The changes are highlighted in the diff of the PR.

### Contribution
Unless you explicitly state otherwise, any contribution intentionally submitted for inclusion in the work by you, as defined in the Apache-2.0 license, shall be dual licensed as above, without any additional terms or conditions.<|MERGE_RESOLUTION|>--- conflicted
+++ resolved
@@ -96,11 +96,7 @@
 
 ## `no_std` Environments
 
-<<<<<<< HEAD
-The `_iter` conversions are compatible with `#[no_std]` environments if an allocator is provided. This is due to the fact that names for point fields do not have a maximum length, and PointCloud2 data vectors can have arbitrary sizes. Use `default-features = false` to disable std for this crate.
-=======
 The `_iter` conversions are compatible with `#[no_std]` environments if an allocator is provided. This is due to the fact that names for point fields do not have a maximum length, and PointCloud2 data vectors can have arbitrary sizes. Use `default-features = false` to disable std for this crate. Only `nalgebra` can be added as an additional feature in this case.
->>>>>>> 6c5a849c
 
 ## License
 
