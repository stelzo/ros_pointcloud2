--- conflicted
+++ resolved
@@ -58,14 +58,8 @@
 nalgebra = ["dep:nalgebra"]
 std = []
 
-<<<<<<< HEAD
-default = ["rclrs_msg"]
-=======
-default = ["derive", "std"]
->>>>>>> 529c7e1a
+default = ["derive", "std", "rclrs_msg"]
 
 [package.metadata.docs.rs]
 features = ["derive", "nalgebra", "rayon"]
-default-target = "x86_64-unknown-linux-gnu"
-
-rclrs_msg = ["dep:sensor_msgs", "dep:std_msgs", "dep:builtin_interfaces"]+default-target = "x86_64-unknown-linux-gnu"