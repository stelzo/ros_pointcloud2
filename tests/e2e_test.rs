--- conflicted
+++ resolved
@@ -65,11 +65,7 @@
         }
     }
 
-<<<<<<< HEAD
-    impl convert::MetaNames<METADIM> for CustomPoint {
-=======
     impl MetaNames<METADIM> for CustomPoint {
->>>>>>> a0ca014e
         fn meta_names() -> [&'static str; METADIM] {
             []
         }
@@ -134,11 +130,7 @@
         }
     }
 
-<<<<<<< HEAD
-    impl convert::MetaNames<METADIM> for CustomPoint {
-=======
     impl MetaNames<METADIM> for CustomPoint {
->>>>>>> a0ca014e
         fn meta_names() -> [&'static str; METADIM] {
             ["intensity"]
         }
@@ -223,11 +215,7 @@
         }
     }
 
-<<<<<<< HEAD
-    impl convert::MetaNames<METADIM> for CustomPoint {
-=======
     impl MetaNames<METADIM> for CustomPoint {
->>>>>>> a0ca014e
         fn meta_names() -> [&'static str; METADIM] {
             ["r", "g", "b", "a"]
         }
@@ -753,11 +741,7 @@
         }
     }
 
-<<<<<<< HEAD
-    impl convert::MetaNames<METADIM> for CustomPoint {
-=======
     impl MetaNames<METADIM> for CustomPoint {
->>>>>>> a0ca014e
         fn meta_names() -> [&'static str; METADIM] {
             []
         }
@@ -770,7 +754,6 @@
             y: 2.0,
             z: 3.0,
             dummy: -10.0,
-<<<<<<< HEAD
         },
         CustomPoint {
             x: 4.0,
@@ -779,16 +762,6 @@
             dummy: -10.0,
         },
         CustomPoint {
-=======
-        },
-        CustomPoint {
-            x: 4.0,
-            y: 5.0,
-            z: 6.0,
-            dummy: -10.0,
-        },
-        CustomPoint {
->>>>>>> a0ca014e
             x: 7.0,
             y: 8.0,
             z: 9.0,
