//! A PointCloud2 message conversion library.
//!
//! The library provides the [`PointCloud2Msg`] type, which implements conversions to and from `Vec` and (parallel) iterators.
//!
//! Vector conversions are optimized for direct copy. They are useful when you just move similar data around. They are usually a good default.
//! - [`try_from_vec`](PointCloud2Msg::try_from_vec) requires `derive` feature (enabled by default)
//! - [`try_into_vec`](PointCloud2Msg::try_into_vec) requires `derive` feature (enabled by default)
//!
//! You can use the iterator functions for more control over the conversion process.
//! - [`try_from_iter`](PointCloud2Msg::try_from_iter)
//! - [`try_into_iter`](PointCloud2Msg::try_into_iter)
//!
//! These feature predictable performance but they do not scale well with large clouds. Learn more about that in the [performance section](https://github.com/stelzo/ros_pointcloud2?tab=readme-ov-file#performance) of the repository.
//! The iterators are useful when your conversions are more complex than a simple copy or you the cloud is small enough.
//!
//! When the cloud is getting larger or you are doing a lot of processing per point, switch to the parallel iterators.
//! - [`try_into_par_iter`](PointCloud2Msg::try_into_par_iter) requires `rayon` feature
//! - [`try_from_par_iter`](PointCloud2Msg::try_from_par_iter) requires `rayon` + `derive` feature
//!
//! For ROS interoperability, there are integrations avialable with feature flags. If you miss a message type, please open an issue or a PR.
//! See the [`ros`] module for more information on how to integrate more libraries.
//!
//! Common point types like [`PointXYZ`](points::PointXYZ) or [`PointXYZI`](points::PointXYZI) are provided. See the full list [`here`](points). You can easily add any additional custom type.
//! See [custom_enum_field_filter.rs](https://github.com/stelzo/ros_pointcloud2/blob/main/examples/custom_enum_field_filter.rs) for an example.
//!
//! # Minimal Example
//! ```
//! use ros_pointcloud2::prelude::*;
//!
//! let cloud_points = vec![
//!     PointXYZI::new(9.6, 42.0, -6.2, 0.1),
//!     PointXYZI::new(46.0, 5.47, 0.5, 0.1),
//! ];
//! let cloud_copy = cloud_points.clone(); // For equality test later.
//!     
//! let out_msg = PointCloud2Msg::try_from_iter(cloud_points).unwrap();
//!     
//! // Convert to your ROS crate message type.
//! // let msg: r2r::sensor_msgs::msg::PointCloud2 = in_msg.into();
//! // Publish ...
//!
//! // ... now incoming from a topic.
//! // let in_msg: PointCloud2Msg = msg.into();
//! let in_msg = out_msg;
//!     
//! let processed_cloud = in_msg.try_into_iter().unwrap()
//!     .map(|point: PointXYZ| { // Define the data you want from the point.
//!         // Some logic here.
//!         PointXYZI::new(point.x, point.y, point.z, 0.1)
//!     }).collect::<Vec<_>>();
//!
//! assert_eq!(processed_cloud, cloud_copy);
//! ```
//!
//! # Features
//! - r2r_msg — Integration for the ROS2 library [r2r](https://github.com/sequenceplanner/r2r).
//! - rosrust_msg — Integration with the [rosrust](https://github.com/adnanademovic/rosrust) library for ROS1 message types.
//! - (rclrs_msg) — Integration for ROS2 [rclrs](https://github.com/ros2-rust/ros2_rust) but it currently needs [this workaround](https://github.com/stelzo/ros_pointcloud2?tab=readme-ov-file#rclrs-ros2_rust).
//! - derive *(enabled by default)* — Enables the `_vec` functions and offers helpful custom point derive macros for the [`PointConvertible`] trait.
//! - rayon — Parallel iterator support for `_par_iter` functions. [`PointCloud2Msg::try_from_par_iter`] additionally needs the 'derive' feature.
<<<<<<< HEAD
//! - nalgebra — Predefined points offer a nalgebra typed getter for coordinates (e.g. [`points::PointXYZ::xyz`]).
//! - std *(enabled by default)* — Use the standard library. Disable *all* features for `no_std` environments.
=======
//! - nalgebra — Predefined points offer a nalgebra typed getter for coordinates (e.g. [`xyz`](points::PointXYZ::xyz)).
//! - std *(enabled by default)* — Use the standard library. `no_std` only works standalone or with the 'nalgebra' feature.
>>>>>>> 6c5a849c
//!
//! # Custom Points
//! Implement [`PointConvertible`] for your point with the `derive` feature or manually.
//!
//! ```
//! use ros_pointcloud2::prelude::*;
//!
//! #[cfg_attr(feature = "derive", derive(PointConvertible, TypeLayout))]
//! #[derive(Clone, Debug, PartialEq, Copy, Default)]
//! pub struct MyPointXYZI {
//!     pub x: f32,
//!     pub y: f32,
//!     pub z: f32,
//!     #[cfg_attr(feature = "derive", rpcl2(rename("i")))]
//!     pub intensity: f32,
//! }
//!
//! impl MyPointXYZI {
//!     pub fn new(x: f32, y: f32, z: f32, intensity: f32) -> Self {
//!         Self { x, y, z, intensity }
//!     }
//! }
//!
//! // Manual implementation of PointConvertible without derive.
//! #[cfg(not(feature = "derive"))]
//! impl Fields<4> for MyPointXYZI {
//!     fn field_names_ordered() -> [&'static str; 4] {
//!         ["x", "y", "z", "i"] // Note the different field name for intensity.
//!     }
//! }
//!
//! #[cfg(not(feature = "derive"))]
//! impl From<RPCL2Point<4>> for MyPointXYZI {
//!     fn from(point: RPCL2Point<4>) -> Self {
//!         Self::new(point[0].get(), point[1].get(), point[2].get(), point[3].get())
//!     }
//! }
//!
//! #[cfg(not(feature = "derive"))]
//! impl From<MyPointXYZI> for RPCL2Point<4> {
//!     fn from(point: MyPointXYZI) -> Self {
//!         [point.x.into(), point.y.into(), point.z.into(), point.intensity.into()].into()
//!     }
//! }
//!
//! #[cfg(not(feature = "derive"))]
//! impl PointConvertible<4> for MyPointXYZI {}
//!
//! let first_p = MyPointXYZI::new(1.0, 2.0, 3.0, 0.5);
//! let cloud_points = vec![first_p, MyPointXYZI::new(4.0, 5.0, 6.0, 0.5)];
//! let msg_out = PointCloud2Msg::try_from_iter(cloud_points).unwrap();
//! let cloud_points_out: Vec<MyPointXYZI> = msg_out.try_into_iter().unwrap().collect();
//! assert_eq!(first_p, *cloud_points_out.first().unwrap());
//! ```
//!
//! An example without `#[cfg_attr]` looks like this:
//! ```ignore
//! #[derive(Clone, Debug, PartialEq, Copy, Default, PointConvertible, TypeLayout)]
//! pub struct MyPointXYZI {
//!     pub x: f32,
//!     pub y: f32,
//!     pub z: f32,
//!     #[rpcl2(rename("i"))]
//!     pub intensity: f32,
//! }
//! ```
#![crate_type = "lib"]
#![cfg_attr(docsrs, feature(doc_cfg))]
#![doc(html_root_url = "https://docs.rs/ros_pointcloud2/0.5.0-rc.1")]
#![warn(clippy::print_stderr)]
#![warn(clippy::print_stdout)]
#![warn(clippy::unwrap_used)]
#![warn(clippy::cargo)]
#![warn(clippy::std_instead_of_core)]
#![warn(clippy::alloc_instead_of_core)]
#![warn(clippy::std_instead_of_alloc)]
#![cfg_attr(not(feature = "std"), no_std)]
// Setup an allocator with #[global_allocator]
// see: https://doc.rust-lang.org/std/alloc/trait.GlobalAlloc.html
#![warn(clippy::unwrap_used)]
#![warn(clippy::cargo)]
#![warn(clippy::std_instead_of_core)]
#![warn(clippy::alloc_instead_of_core)]
#![warn(clippy::std_instead_of_alloc)]
#![cfg_attr(not(feature = "std"), no_std)]
// Setup an allocator with #[global_allocator]
// see: https://doc.rust-lang.org/std/alloc/trait.GlobalAlloc.html

pub mod points;
pub mod prelude;
pub mod ros;

pub mod iterator;

use crate::ros::{HeaderMsg, PointFieldMsg};

#[cfg(feature = "derive")]
use core::str::FromStr;

#[macro_use]
extern crate alloc;
use alloc::string::String;
use alloc::vec::Vec;

/// All errors that can occur while converting to or from the message type.
#[derive(Debug)]
pub enum MsgConversionError {
    InvalidFieldFormat,
    #[cfg(feature = "std")]
    UnsupportedFieldType(String),
    #[cfg(not(feature = "std"))]
    UnsupportedFieldType,
    DataLengthMismatch,
    FieldsNotFound(Vec<String>),
    UnsupportedFieldCount,
    NumberConversion,
}

impl From<core::num::TryFromIntError> for MsgConversionError {
    fn from(_: core::num::TryFromIntError) -> Self {
        MsgConversionError::NumberConversion
    }
}

impl core::fmt::Display for MsgConversionError {
    fn fmt(&self, f: &mut core::fmt::Formatter<'_>) -> core::fmt::Result {
        match self {
            MsgConversionError::InvalidFieldFormat => {
                write!(f, "The field does not match the expected datatype.")
            }
            #[cfg(feature = "std")]
            MsgConversionError::UnsupportedFieldType(datatype) => {
                write!(
                    f,
                    "The field datatype is not supported by the ROS message description: {datatype}"
                )
            }
            #[cfg(not(feature = "std"))]
            MsgConversionError::UnsupportedFieldType => {
                write!(
                    f,
                    "There is an unsupported field type in the ROS message description."
                )
            }
            MsgConversionError::DataLengthMismatch => {
                write!(f, "The length of the byte buffer in the message does not match the expected length computed from the fields, indicating a corrupted or malformed message.")
            }
            MsgConversionError::FieldsNotFound(fields) => {
                write!(f, "Some fields are not found in the message: {fields:?}")
            }
            MsgConversionError::UnsupportedFieldCount => {
                write!(
                    f,
                    "Only field_count 1 is supported for reading and writing."
                )
            }
            MsgConversionError::NumberConversion => {
                write!(f, "The number is too large to be converted into a PointCloud2 supported datatype.")
            }
        }
    }
}

#[cfg(feature = "std")]
impl std::error::Error for MsgConversionError {
    fn source(&self) -> Option<&(dyn std::error::Error + 'static)> {
        None
    }
}

#[cfg(feature = "derive")]
fn system_endian() -> Endian {
    if cfg!(target_endian = "big") {
        Endian::Big
    } else if cfg!(target_endian = "little") {
        Endian::Little
    } else {
        panic!("Unsupported Endian");
    }
}

/// The intermediate point cloud type for ROS integrations.
///
/// To assert consistency, the type should be build with the [`PointCloud2MsgBuilder`].
/// See the offical [ROS message description](https://docs.ros2.org/latest/api/sensor_msgs/msg/PointCloud2.html) for more information on the fields.
#[derive(Clone, Debug)]
pub struct PointCloud2Msg {
    pub header: HeaderMsg,
    pub dimensions: CloudDimensions,
    pub fields: Vec<PointFieldMsg>,
    pub endian: Endian,
    pub point_step: u32,
    pub row_step: u32,
    pub data: Vec<u8>,
    pub dense: Denseness,
}

/// Endianess encoding hint for the message.
#[derive(Default, Clone, Debug, PartialEq, Copy)]
pub enum Endian {
    Big,
    #[default]
    Little,
}

/// Density flag for the message. Writing sparse point clouds is not supported.
#[derive(Default, Clone, Debug, PartialEq, Copy)]
pub enum Denseness {
    #[default]
    Dense,
    Sparse,
}

#[cfg(feature = "derive")]
enum ByteSimilarity {
    Equal,
    Overlapping,
    Different,
}

/// Creating a [`CloudDimensions`] type with the builder pattern to avoid invalid states when using 1-row point clouds.
#[derive(Clone, Debug)]
pub struct CloudDimensionsBuilder(usize);

impl CloudDimensionsBuilder {
    #[must_use]
    pub fn new_with_width(width: usize) -> Self {
        Self(width)
    }

    pub fn build(self) -> Result<CloudDimensions, MsgConversionError> {
        let width = match u32::try_from(self.0) {
            Ok(w) => w,
            Err(_) => return Err(MsgConversionError::NumberConversion),
        };

        Ok(CloudDimensions {
            width,
            height: u32::from(self.0 > 0),
        })
    }
}

/// Creating a [`PointCloud2Msg`] with the builder pattern to avoid invalid states.
#[derive(Clone, Debug, Default)]
pub struct PointCloud2MsgBuilder {
    header: HeaderMsg,
    width: u32,
    fields: Vec<PointFieldMsg>,
    is_big_endian: bool,
    point_step: u32,
    row_step: u32,
    data: Vec<u8>,
    is_dense: bool,
}

impl PointCloud2MsgBuilder {
    #[must_use]
    pub fn new() -> Self {
        Self::default()
    }

    #[must_use]
    pub fn header(mut self, header: HeaderMsg) -> Self {
        self.header = header;
        self
    }

    #[must_use]
    pub fn width(mut self, width: u32) -> Self {
        self.width = width;
        self
    }

    #[must_use]
    pub fn fields(mut self, fields: Vec<PointFieldMsg>) -> Self {
        self.fields = fields;
        self
    }

    #[must_use]
    pub fn endian(mut self, is_big_endian: bool) -> Self {
        self.is_big_endian = is_big_endian;
        self
    }

    #[must_use]
    pub fn point_step(mut self, point_step: u32) -> Self {
        self.point_step = point_step;
        self
    }

    #[must_use]
    pub fn row_step(mut self, row_step: u32) -> Self {
        self.row_step = row_step;
        self
    }

    #[must_use]
    pub fn data(mut self, data: Vec<u8>) -> Self {
        self.data = data;
        self
    }

    #[must_use]
    pub fn dense(mut self, is_dense: bool) -> Self {
        self.is_dense = is_dense;
        self
    }

    /// Build the [`PointCloud2Msg`] from the builder.
    ///
    /// # Errors
    /// Returns an error if the fields are empty, the field count is not 1, the field format is invalid, the data length does not match the point step, or the field size is too large.
    pub fn build(self) -> Result<PointCloud2Msg, MsgConversionError> {
        if self.fields.is_empty() {
            return Err(MsgConversionError::FieldsNotFound(vec![]));
        }

        if self.fields.iter().any(|f| f.count != 1) {
            return Err(MsgConversionError::UnsupportedFieldCount);
        }

        let fields_size = self
            .fields
            .iter()
            .map(FieldDatatype::try_from)
            .collect::<Result<Vec<_>, _>>()?
            .iter()
            .map(|f| f.size() as u32)
            .sum::<_>();

        if self.point_step < fields_size {
            return Err(MsgConversionError::InvalidFieldFormat);
        }

        if self.data.len() as u32 % self.point_step != 0 {
            return Err(MsgConversionError::DataLengthMismatch);
        }

        Ok(PointCloud2Msg {
            header: self.header,
            dimensions: CloudDimensionsBuilder::new_with_width(self.width as usize).build()?,
            fields: self.fields,
            endian: if self.is_big_endian {
                Endian::Big
            } else {
                Endian::Little
            },
            point_step: self.point_step,
            row_step: self.row_step,
            data: self.data,
            dense: if self.is_dense {
                Denseness::Dense
            } else {
                Denseness::Sparse
            },
        })
    }
}

/// Dimensions of the point cloud as width and height.
#[derive(Clone, Debug, Default)]
pub struct CloudDimensions {
    pub width: u32,
    pub height: u32,
}

impl PointCloud2Msg {
    #[cfg(feature = "derive")]
    #[inline]
    fn byte_similarity<const N: usize, C>(&self) -> Result<ByteSimilarity, MsgConversionError>
    where
        C: PointConvertible<N>,
    {
        let point: RPCL2Point<N> = C::default().into();
        debug_assert!(point.fields.len() == N);

        let field_names = C::field_names_ordered();
        debug_assert!(field_names.len() == N);

        let layout = TypeLayoutInfo::try_from(C::type_layout())?;
        debug_assert!(field_names.len() == layout.fields.len());

        let mut offset: u32 = 0;
        let mut field_counter = 0;
        for (f, msg_f) in layout.fields.iter().zip(self.fields.iter()) {
            match f {
                PointField::Field {
                    datatype,
                    size,
                    count,
                } => {
                    let f_translated = String::from_str(field_names[field_counter])
                        .expect("Field name is not a valid string.");
                    field_counter += 1;

                    if msg_f.name != f_translated
                        || msg_f.offset != offset
                        || msg_f.datatype != *datatype
                        || msg_f.count != 1
                    {
                        return Ok(ByteSimilarity::Different);
                    }

                    offset += size * count;
                }
                PointField::Padding(size) => {
                    offset += size;
                }
            }
        }

        Ok(if offset == self.point_step {
            ByteSimilarity::Equal
        } else {
            ByteSimilarity::Overlapping
        })
    }

    /// Create a [`PointCloud2Msg`] from any iterable type.
    ///
    /// # Example
    /// ```
    /// use ros_pointcloud2::prelude::*;
    ///
    /// let cloud_points: Vec<PointXYZ> = vec![
    ///     PointXYZ::new(1.0, 2.0, 3.0),
    ///     PointXYZ::new(4.0, 5.0, 6.0),
    /// ];
    ///
    // let msg_out = PointCloud2Msg::try_from_iter(cloud_points).unwrap();
    /// ```
    pub fn try_from_iter<const N: usize, C>(
        iterable: impl IntoIterator<Item = C>,
    ) -> Result<Self, MsgConversionError>
    where
        C: PointConvertible<N>,
    {
        let (mut cloud, point_step) = {
            let point: RPCL2Point<N> = C::default().into();
            debug_assert!(point.fields.len() == N);

            let field_names = C::field_names_ordered();
            debug_assert!(field_names.len() == N);

            let mut pdata_offsets_acc: u32 = 0;
            let mut fields = vec![PointFieldMsg::default(); N];
            let field_count: u32 = 1;
            for ((pdata_entry, field_name), field_val) in point
                .fields
                .into_iter()
                .zip(field_names.into_iter())
                .zip(fields.iter_mut())
            {
                let datatype_code = pdata_entry.datatype.into();
                let _ = FieldDatatype::try_from(datatype_code)?;

                *field_val = PointFieldMsg {
                    name: field_name.into(),
                    offset: pdata_offsets_acc,
                    datatype: datatype_code,
                    count: 1,
                };

                pdata_offsets_acc += field_count * pdata_entry.datatype.size() as u32;
            }

            (
                PointCloud2MsgBuilder::new()
                    .fields(fields)
                    .point_step(pdata_offsets_acc),
                pdata_offsets_acc,
            )
        };
        let mut cloud_width = 0;

        iterable.into_iter().for_each(|pointdata| {
            let point: RPCL2Point<N> = pointdata.into();

            point.fields.iter().for_each(|pdata| {
                let truncated_bytes = unsafe {
                    core::slice::from_raw_parts(pdata.bytes.as_ptr(), pdata.datatype.size())
                };
                cloud.data.extend_from_slice(truncated_bytes);
            });

            cloud_width += 1;
        });

        cloud = cloud.width(cloud_width);
        cloud = cloud.row_step(cloud_width * point_step);

        cloud.build()
    }

    /// Create a PointCloud2Msg from a parallel iterator. Requires the `rayon` and `derive` feature to be enabled.
    #[cfg(all(feature = "rayon", feature = "derive"))]
    #[cfg_attr(docsrs, doc(cfg(all(feature = "rayon", feature = "derive"))))]
    pub fn try_from_par_iter<const N: usize, C>(
        iterable: impl rayon::iter::ParallelIterator<Item = C>,
    ) -> Result<Self, MsgConversionError>
    where
        C: PointConvertible<N> + Send + Sync,
    {
        Self::try_from_vec(iterable.collect::<Vec<_>>())
    }

    /// Create a [`PointCloud2Msg`] from a Vec of points.
    /// Since the point type is known at compile time, the conversion is done by direct copy.
    ///
    /// # Example
    /// ```
    /// use ros_pointcloud2::prelude::*;
    ///
    /// let cloud_points: Vec<PointXYZ> = vec![
    ///     PointXYZ::new(1.0, 2.0, 3.0),
    ///     PointXYZ::new(4.0, 5.0, 6.0),
    /// ];
    ///
    /// let msg_out = PointCloud2Msg::try_from_vec(cloud_points).unwrap();
    /// ```
    ///
    /// # Errors
    /// Returns an error if the byte buffer does not match the expected layout or the message contains other discrepancies.
    #[cfg(feature = "derive")]
    #[cfg_attr(docsrs, doc(cfg(feature = "derive")))]
    pub fn try_from_vec<const N: usize, C>(vec: Vec<C>) -> Result<Self, MsgConversionError>
    where
        C: PointConvertible<N>,
    {
        match (system_endian(), Endian::default()) {
            (Endian::Big, Endian::Big) | (Endian::Little, Endian::Little) => {
                let (mut cloud, point_step) = {
                    let point: RPCL2Point<N> = C::default().into();
                    debug_assert!(point.fields.len() == N);

                    let field_names = C::field_names_ordered();
                    debug_assert!(field_names.len() == N);

                    let layout = TypeLayoutInfo::try_from(C::type_layout())?;
                    debug_assert!(field_names.len() == layout.fields.len());

                    let mut offset = 0;
                    let mut fields: Vec<PointFieldMsg> = Vec::with_capacity(layout.fields.len());
                    for f in layout.fields.into_iter() {
                        let f_translated = String::from_str(field_names[fields.len()])
                            .expect("Field name is not a valid string.");
                        match f {
                            PointField::Field {
                                datatype,
                                size,
                                count,
                            } => {
                                fields.push(PointFieldMsg {
                                    name: f_translated,
                                    offset,
                                    datatype,
                                    ..Default::default()
                                });
                                offset += size * count;
                            }
                            PointField::Padding(size) => {
                                offset += size;
                            }
                        }
                    }

                    (
                        PointCloud2MsgBuilder::new()
                            .fields(fields)
                            .point_step(offset),
                        offset,
                    )
                };

                let bytes_total = vec.len() * point_step as usize;
                cloud.data.resize(bytes_total, u8::default());
                let raw_data: *mut C = cloud.data.as_ptr() as *mut C;
                unsafe {
                    core::ptr::copy_nonoverlapping(
                        vec.as_ptr().cast::<u8>(),
                        raw_data.cast::<u8>(),
                        bytes_total,
                    );
                }

                Ok(cloud
                    .width(vec.len() as u32)
                    .row_step(vec.len() as u32 * point_step)
                    .build()?)
            }
            _ => Self::try_from_iter(vec),
        }
    }

    /// Convert the [`PointCloud2Msg`] to a Vec of points.
    ///
    /// # Example
    /// ```
    /// use ros_pointcloud2::prelude::*;
    ///
    /// let cloud_points: Vec<PointXYZI> = vec![
    ///     PointXYZI::new(1.0, 2.0, 3.0, 0.5),
    ///     PointXYZI::new(4.0, 5.0, 6.0, 1.1),
    /// ];
    ///
    /// let msg_out = PointCloud2Msg::try_from_vec(cloud_points).unwrap();
    /// let cloud_points_out: Vec<PointXYZ> = msg_out.try_into_vec().unwrap();
    /// assert_eq!(1.0, cloud_points_out.get(0).unwrap().x);
    /// ```
    ///
    /// # Errors
    /// Returns an error if the byte buffer does not match the expected layout or the message contains other discrepancies.
    #[cfg(feature = "derive")]
    #[cfg_attr(docsrs, doc(cfg(feature = "derive")))]
    pub fn try_into_vec<const N: usize, C>(self) -> Result<Vec<C>, MsgConversionError>
    where
        C: PointConvertible<N>,
    {
        match (system_endian(), self.endian) {
            (Endian::Big, Endian::Big) | (Endian::Little, Endian::Little) => {
                let bytematch = match self.byte_similarity::<N, C>()? {
                    ByteSimilarity::Equal => true,
                    ByteSimilarity::Overlapping => false,
                    ByteSimilarity::Different => return Ok(self.try_into_iter()?.collect()),
                };

                let cloud_width = self.dimensions.width as usize;
                let point_step = self.point_step as usize;
                let mut vec: Vec<C> = Vec::with_capacity(cloud_width);
                if bytematch {
                    unsafe {
                        core::ptr::copy_nonoverlapping(
                            self.data.as_ptr(),
                            vec.as_mut_ptr().cast::<u8>(),
                            self.data.len(),
                        );
                        vec.set_len(cloud_width);
                    }
                } else {
                    unsafe {
                        for i in 0..cloud_width {
                            let point_ptr = self.data.as_ptr().add(i * point_step).cast::<C>();
                            let point = point_ptr.read();
                            vec.push(point);
                        }
                    }
                }

                Ok(vec)
            }
            _ => Ok(self.try_into_iter()?.collect()), // Endianess does not match, read point by point since Endian is read at conversion time.
        }
    }

    /// Convert the [`PointCloud2Msg`] to an iterator.
    ///
    /// # Example
    /// ```
    /// use ros_pointcloud2::prelude::*;
    ///
    /// let cloud_points: Vec<PointXYZI> = vec![
    ///     PointXYZI::new(1.0, 2.0, 3.0, 0.5),
    ///     PointXYZI::new(4.0, 5.0, 6.0, 1.1),
    /// ];
    ///
    /// let msg_out = PointCloud2Msg::try_from_iter(cloud_points).unwrap();
    /// let cloud_points_out = msg_out.try_into_iter().unwrap().collect::<Vec<PointXYZ>>();
    /// ```
    /// # Errors
    /// Returns an error if the byte buffer does not match the expected layout or the message contains other discrepancies.
    pub fn try_into_iter<const N: usize, C>(
        self,
    ) -> Result<impl Iterator<Item = C>, MsgConversionError>
    where
        C: PointConvertible<N>,
    {
        iterator::PointCloudIterator::try_from(self)
    }

    /// Convert the PointCloud2Msg to a parallel iterator. Requires the `rayon` feature to be enabled.
    ///
    /// # Example
    /// ```
    /// use ros_pointcloud2::prelude::*;
    ///
    /// let cloud_points: Vec<PointXYZI> = vec![
    ///    PointXYZI::new(1.0, 2.0, 3.0, 0.5),
    ///    PointXYZI::new(4.0, 5.0, 6.0, 1.1),
    /// ];
    ///
    /// let msg_out = PointCloud2Msg::try_from_iter(cloud_points).unwrap();
    /// let cloud_points_out = msg_out.try_into_par_iter().unwrap().collect::<Vec<PointXYZ>>();
    /// assert_eq!(2, cloud_points_out.len());
    /// ```
    #[cfg_attr(docsrs, doc(cfg(feature = "rayon")))]
    #[cfg(feature = "rayon")]
    pub fn try_into_par_iter<const N: usize, C>(
        self,
    ) -> Result<impl rayon::iter::ParallelIterator<Item = C>, MsgConversionError>
    where
        C: PointConvertible<N> + Send + Sync,
    {
        iterator::PointCloudIterator::try_from(self)
    }
}

/// Internal point representation. It is used to store the point data entries.
///
/// In each iteration, an internal point representation is converted to the desired point type.
/// Implement the `From` traits for your point type to use the conversion.
///
/// See the [`PointConvertible`] trait for more information.
pub struct RPCL2Point<const N: usize> {
    fields: [PointData; N],
}

impl<const N: usize> Default for RPCL2Point<N> {
    fn default() -> Self {
        Self {
            fields: [PointData::default(); N],
        }
    }
}

impl<const N: usize> core::ops::Index<usize> for RPCL2Point<N> {
    type Output = PointData;

    fn index(&self, index: usize) -> &Self::Output {
        &self.fields[index]
    }
}

impl<const N: usize> From<[PointData; N]> for RPCL2Point<N> {
    fn from(fields: [PointData; N]) -> Self {
        Self { fields }
    }
}

/// Trait to enable point conversions on the fly.
///
/// # Example
/// ```
/// use ros_pointcloud2::prelude::*;
///
/// #[derive(Clone, Debug, PartialEq, Copy, Default)]
/// pub struct MyPointXYZI {
///     pub x: f32,
///     pub y: f32,
///     pub z: f32,
///     pub intensity: f32,
/// }
///
/// impl From<MyPointXYZI> for RPCL2Point<4> {
///     fn from(point: MyPointXYZI) -> Self {
///         [point.x.into(), point.y.into(), point.z.into(), point.intensity.into()].into()
///     }
/// }
///
/// impl From<RPCL2Point<4>> for MyPointXYZI {
///     fn from(point: RPCL2Point<4>) -> Self {
///         Self {
///             x: point[0].get(),
///             y: point[1].get(),
///             z: point[2].get(),
///             intensity: point[3].get(),
///         }
///     }
/// }
///
/// impl Fields<4> for MyPointXYZI {
///    fn field_names_ordered() -> [&'static str; 4] {
///       ["x", "y", "z", "intensity"]
///   }
/// }
///
/// impl PointConvertible<4> for MyPointXYZI {}
/// ```
#[cfg_attr(docsrs, doc(cfg(not(feature = "derive"))))]
#[cfg(not(feature = "derive"))]
pub trait PointConvertible<const N: usize>:
    From<RPCL2Point<N>> + Into<RPCL2Point<N>> + Fields<N> + Clone + Default
{
}

/// Trait to enable point conversions on the fly.
///
/// Implement this trait for your custom point you want to read or write in the message.
/// For a more convenient way to implement this trait, enable the `derive` feature and use the `#[derive(PointConvertible, TypeLayout)]` macro.
///
/// # Derive Example
/// ```
/// use ros_pointcloud2::prelude::*;
///
/// #[derive(Clone, Debug, PartialEq, Copy, Default, PointConvertible, TypeLayout)]
/// pub struct MyPointXYZI {
///     pub x: f32,
///     pub y: f32,
///     pub z: f32,
///     pub intensity: f32,
/// }
/// ```
///
/// # Manual Example
/// ```
/// use ros_pointcloud2::prelude::*;
///
/// #[derive(Clone, Debug, PartialEq, Copy, Default, TypeLayout)]
/// pub struct MyPointXYZI {
///     pub x: f32,
///     pub y: f32,
///     pub z: f32,
///     pub intensity: f32,
/// }
///
/// impl From<MyPointXYZI> for RPCL2Point<4> {
///     fn from(point: MyPointXYZI) -> Self {
///         [point.x.into(), point.y.into(), point.z.into(), point.intensity.into()].into()
///     }
/// }
///
/// impl From<RPCL2Point<4>> for MyPointXYZI {
///     fn from(point: RPCL2Point<4>) -> Self {
///         Self {
///             x: point[0].get(),
///             y: point[1].get(),
///             z: point[2].get(),
///             intensity: point[3].get(),
///         }
///     }
/// }
///
/// impl Fields<4> for MyPointXYZI {
///    fn field_names_ordered() -> [&'static str; 4] {
///       ["x", "y", "z", "intensity"]
///   }
/// }
///
/// impl PointConvertible<4> for MyPointXYZI {}
/// ```
#[cfg_attr(docsrs, doc(cfg(feature = "derive")))]
#[cfg(feature = "derive")]
pub trait PointConvertible<const N: usize>:
    type_layout::TypeLayout + From<RPCL2Point<N>> + Into<RPCL2Point<N>> + Fields<N> + Default
{
}

/// Matching field names from each data point.
/// Always make sure to use the same order as in your conversion implementation to have a correct mapping.
///
/// This trait is needed to implement the `PointConvertible` trait.
///
/// # Example
/// ```
/// use ros_pointcloud2::prelude::*;
///
/// #[derive(Clone, Debug, PartialEq, Copy)]
/// pub struct MyPointXYZI {
///     pub x: f32,
///     pub y: f32,
///     pub z: f32,
///     pub intensity: f32,
/// }
///
/// impl Fields<4> for MyPointXYZI {
///    fn field_names_ordered() -> [&'static str; 4] {
///       ["x", "y", "z", "intensity"]
///   }
/// }
/// ```
pub trait Fields<const N: usize> {
    fn field_names_ordered() -> [&'static str; N];
}

#[cfg(feature = "derive")]
enum PointField {
    Padding(u32),
    Field { size: u32, datatype: u8, count: u32 },
}

#[cfg(feature = "derive")]
struct TypeLayoutInfo {
    fields: Vec<PointField>,
}

#[cfg(feature = "derive")]
impl TryFrom<type_layout::Field> for PointField {
    type Error = MsgConversionError;

    fn try_from(f: type_layout::Field) -> Result<Self, Self::Error> {
        match f {
            type_layout::Field::Field { name: _, ty, size } => {
                let typename: String = ty.into_owned().to_lowercase();
                let datatype = FieldDatatype::from_str(typename.as_str())?;
                Ok(Self::Field {
                    size: size.try_into()?,
                    datatype: datatype.into(),
                    count: 1,
                })
            }
            type_layout::Field::Padding { size } => Ok(Self::Padding(size.try_into()?)),
        }
    }
}

#[cfg(feature = "derive")]
impl TryFrom<type_layout::TypeLayoutInfo> for TypeLayoutInfo {
    type Error = MsgConversionError;

    fn try_from(t: type_layout::TypeLayoutInfo) -> Result<Self, Self::Error> {
        let fields: Vec<PointField> = t
            .fields
            .into_iter()
            .map(PointField::try_from)
            .collect::<Result<Vec<_>, _>>()?;
        Ok(Self { fields })
    }
}

/// Single data representation for a point.
///
/// This struct is used to store data fields in a fixed size byte buffer along the with the
/// datatype that is encoded so that it can be decoded later.
///
/// # Example
/// ```
/// use ros_pointcloud2::PointData;
///
/// let original_data: f64 = 1.0;
/// let pdata = PointData::new(original_data);
/// let my_data: f64 = pdata.get();
/// ```
#[derive(Debug, Clone, Copy)]
pub struct PointData {
    bytes: [u8; core::mem::size_of::<f64>()],
    endian: Endian,
    datatype: FieldDatatype,
}

impl Default for PointData {
    fn default() -> Self {
        Self {
            bytes: [u8::default(); core::mem::size_of::<f64>()],
            datatype: FieldDatatype::F32,
            endian: Endian::default(),
        }
    }
}

impl PointData {
    /// Create a new [`PointData`] from a value.
    ///
    /// # Example
    /// ```
    /// let pdata = ros_pointcloud2::PointData::new(1.0);
    /// ```
    #[inline]
    pub fn new<T: FromBytes>(value: T) -> Self {
        Self {
            bytes: value.into().raw(),
            datatype: T::field_datatype(),
            ..Default::default()
        }
    }

    #[inline]
    fn from_buffer(data: &[u8], offset: usize, datatype: FieldDatatype, endian: Endian) -> Self {
        debug_assert!(data.len() >= offset + datatype.size());
        let bytes = [u8::default(); core::mem::size_of::<f64>()];
        unsafe {
            let data_ptr = data.as_ptr().add(offset);
            let bytes_ptr = bytes.as_ptr() as *mut u8;
            core::ptr::copy_nonoverlapping(data_ptr, bytes_ptr, datatype.size());
        }

        Self {
            bytes,
            endian,
            datatype,
        }
    }

    /// Get the numeric value from the [`PointData`] description.
    ///
    /// # Example
    /// ```
    /// let original_data: f64 = 1.0;
    /// let pdata = ros_pointcloud2::PointData::new(original_data);
    /// let my_data: f64 = pdata.get();
    /// ```
    #[must_use]
    pub fn get<T: FromBytes>(&self) -> T {
        match self.endian {
            Endian::Big => T::from_be_bytes(PointDataBuffer::new(self.bytes)),
            Endian::Little => T::from_le_bytes(PointDataBuffer::new(self.bytes)),
        }
    }
}

impl From<f32> for PointData {
    fn from(value: f32) -> Self {
        Self::new(value)
    }
}

impl From<f64> for PointData {
    fn from(value: f64) -> Self {
        Self::new(value)
    }
}

impl From<i32> for PointData {
    fn from(value: i32) -> Self {
        Self::new(value)
    }
}

impl From<u8> for PointData {
    fn from(value: u8) -> Self {
        Self::new(value)
    }
}

impl From<u16> for PointData {
    fn from(value: u16) -> Self {
        Self::new(value)
    }
}

impl From<u32> for PointData {
    fn from(value: u32) -> Self {
        Self::new(value)
    }
}

impl From<i8> for PointData {
    fn from(value: i8) -> Self {
        Self::new(value)
    }
}

impl From<i16> for PointData {
    fn from(value: i16) -> Self {
        Self::new(value)
    }
}

/// Datatypes from the [`PointFieldMsg`].
#[derive(Default, Clone, Debug, PartialEq, Copy)]
pub enum FieldDatatype {
    F32,
    F64,
    I32,
    U8,
    U16,
    #[default]
    U32,
    I8,
    I16,

    /// While RGB is not officially supported by ROS, it is used in the tooling as a packed f32.
    /// To make it easy to work with and avoid packing code, the [`RGB`](points::RGB) union is supported here and handled like a f32.
    RGB,
}

impl FieldDatatype {
    #[must_use]
    pub fn size(&self) -> usize {
        match self {
            FieldDatatype::U8 => core::mem::size_of::<u8>(),
            FieldDatatype::U16 => core::mem::size_of::<u16>(),
            FieldDatatype::U32 => core::mem::size_of::<u32>(),
            FieldDatatype::I8 => core::mem::size_of::<i8>(),
            FieldDatatype::I16 => core::mem::size_of::<i16>(),
            FieldDatatype::I32 => core::mem::size_of::<i32>(),
            FieldDatatype::F32 | FieldDatatype::RGB => core::mem::size_of::<f32>(), // packed in f32
            FieldDatatype::F64 => core::mem::size_of::<f64>(),
        }
    }
}

impl core::str::FromStr for FieldDatatype {
    type Err = MsgConversionError;

    fn from_str(s: &str) -> Result<Self, Self::Err> {
        match s {
            "f32" => Ok(FieldDatatype::F32),
            "f64" => Ok(FieldDatatype::F64),
            "i32" => Ok(FieldDatatype::I32),
            "u8" => Ok(FieldDatatype::U8),
            "u16" => Ok(FieldDatatype::U16),
            "u32" => Ok(FieldDatatype::U32),
            "i8" => Ok(FieldDatatype::I8),
            "i16" => Ok(FieldDatatype::I16),
            "rgb" => Ok(FieldDatatype::RGB),
            #[cfg(feature = "std")]
            _ => Err(MsgConversionError::UnsupportedFieldType(s.into())),
            #[cfg(not(feature = "std"))]
            _ => Err(MsgConversionError::UnsupportedFieldType),
        }
    }
}

/// Getter trait for the datatype of a field value.
pub trait GetFieldDatatype {
    fn field_datatype() -> FieldDatatype;
}

impl GetFieldDatatype for f32 {
    fn field_datatype() -> FieldDatatype {
        FieldDatatype::F32
    }
}

impl GetFieldDatatype for f64 {
    fn field_datatype() -> FieldDatatype {
        FieldDatatype::F64
    }
}

impl GetFieldDatatype for i32 {
    fn field_datatype() -> FieldDatatype {
        FieldDatatype::I32
    }
}

impl GetFieldDatatype for u8 {
    fn field_datatype() -> FieldDatatype {
        FieldDatatype::U8
    }
}

impl GetFieldDatatype for u16 {
    fn field_datatype() -> FieldDatatype {
        FieldDatatype::U16
    }
}

impl GetFieldDatatype for u32 {
    fn field_datatype() -> FieldDatatype {
        FieldDatatype::U32
    }
}

impl GetFieldDatatype for i8 {
    fn field_datatype() -> FieldDatatype {
        FieldDatatype::I8
    }
}

impl GetFieldDatatype for i16 {
    fn field_datatype() -> FieldDatatype {
        FieldDatatype::I16
    }
}

/// Convenience implementation for the RGB union.
impl GetFieldDatatype for crate::points::RGB {
    fn field_datatype() -> FieldDatatype {
        FieldDatatype::RGB
    }
}

impl TryFrom<u8> for FieldDatatype {
    type Error = MsgConversionError;

    fn try_from(value: u8) -> Result<Self, Self::Error> {
        match value {
            1 => Ok(FieldDatatype::I8),
            2 => Ok(FieldDatatype::U8),
            3 => Ok(FieldDatatype::I16),
            4 => Ok(FieldDatatype::U16),
            5 => Ok(FieldDatatype::I32),
            6 => Ok(FieldDatatype::U32),
            7 => Ok(FieldDatatype::F32),
            8 => Ok(FieldDatatype::F64),
            #[cfg(feature = "std")]
            _ => Err(MsgConversionError::UnsupportedFieldType(value.to_string())),
            #[cfg(not(feature = "std"))]
            _ => Err(MsgConversionError::UnsupportedFieldType),
        }
    }
}

impl From<FieldDatatype> for u8 {
    fn from(val: FieldDatatype) -> Self {
        match val {
            FieldDatatype::I8 => 1,
            FieldDatatype::U8 => 2,
            FieldDatatype::I16 => 3,
            FieldDatatype::U16 => 4,
            FieldDatatype::I32 => 5,
            FieldDatatype::U32 => 6,
            FieldDatatype::F32 | FieldDatatype::RGB => 7, // RGB is marked as f32 in the buffer
            FieldDatatype::F64 => 8,
        }
    }
}

impl TryFrom<&ros::PointFieldMsg> for FieldDatatype {
    type Error = MsgConversionError;

    fn try_from(value: &ros::PointFieldMsg) -> Result<Self, Self::Error> {
        Self::try_from(value.datatype)
    }
}

/// Byte buffer alias for endian-aware point data reading and writing.
///
/// It uses a fixed size buffer of 8 bytes since the largest supported datatype for [`PointFieldMsg`] is f64.
pub struct PointDataBuffer([u8; 8]);

impl core::ops::Index<usize> for PointDataBuffer {
    type Output = u8;

    fn index(&self, index: usize) -> &Self::Output {
        &self.0[index]
    }
}

impl PointDataBuffer {
    #[must_use]
    pub fn new(data: [u8; 8]) -> Self {
        Self(data)
    }

    #[must_use]
    pub fn as_slice(&self) -> &[u8] {
        &self.0
    }

    #[must_use]
    pub fn raw(self) -> [u8; 8] {
        self.0
    }

    #[must_use]
    pub fn from_slice(data: &[u8]) -> Self {
        let mut buffer = [0; 8];
        data.iter().enumerate().for_each(|(i, &v)| buffer[i] = v);
        Self(buffer)
    }
}

impl From<&[u8]> for PointDataBuffer {
    fn from(data: &[u8]) -> Self {
        Self::from_slice(data)
    }
}

impl<const N: usize> From<[u8; N]> for PointDataBuffer {
    fn from(data: [u8; N]) -> Self {
        Self::from(data.as_slice())
    }
}

impl From<i8> for PointDataBuffer {
    fn from(x: i8) -> Self {
        x.to_le_bytes().into()
    }
}

impl From<i16> for PointDataBuffer {
    fn from(x: i16) -> Self {
        x.to_le_bytes().into()
    }
}

impl From<u16> for PointDataBuffer {
    fn from(x: u16) -> Self {
        x.to_le_bytes().into()
    }
}

impl From<i32> for PointDataBuffer {
    fn from(x: i32) -> Self {
        x.to_le_bytes().into()
    }
}

impl From<u32> for PointDataBuffer {
    fn from(x: u32) -> Self {
        x.to_le_bytes().into()
    }
}

impl From<f32> for PointDataBuffer {
    fn from(x: f32) -> Self {
        x.to_le_bytes().into()
    }
}

impl From<f64> for PointDataBuffer {
    fn from(x: f64) -> Self {
        x.to_le_bytes().into()
    }
}

impl From<u8> for PointDataBuffer {
    fn from(x: u8) -> Self {
        x.to_le_bytes().into()
    }
}

impl From<points::RGB> for PointDataBuffer {
    fn from(x: points::RGB) -> Self {
        x.raw().to_le_bytes().into()
    }
}

/// This trait is used to convert a byte slice to a primitive type.
<<<<<<< HEAD
/// All [`ros::PointFieldMsg`] types are supported.
=======
/// All [`PointFieldMsg`] types are supported.
>>>>>>> 6c5a849c
pub trait FromBytes: Default + Sized + Copy + GetFieldDatatype + Into<PointDataBuffer> {
    fn from_be_bytes(bytes: PointDataBuffer) -> Self;
    fn from_le_bytes(bytes: PointDataBuffer) -> Self;
}

impl FromBytes for i8 {
    fn from_be_bytes(bytes: PointDataBuffer) -> Self {
        Self::from_be_bytes([bytes[0]])
    }

    fn from_le_bytes(bytes: PointDataBuffer) -> Self {
        Self::from_le_bytes([bytes[0]])
    }
}

impl FromBytes for i16 {
    fn from_be_bytes(bytes: PointDataBuffer) -> Self {
        Self::from_be_bytes([bytes[0], bytes[1]])
    }

    fn from_le_bytes(bytes: PointDataBuffer) -> Self {
        Self::from_le_bytes([bytes[0], bytes[1]])
    }
}

impl FromBytes for u16 {
    fn from_be_bytes(bytes: PointDataBuffer) -> Self {
        Self::from_be_bytes([bytes[0], bytes[1]])
    }

    fn from_le_bytes(bytes: PointDataBuffer) -> Self {
        Self::from_le_bytes([bytes[0], bytes[1]])
    }
}

impl FromBytes for u32 {
    fn from_be_bytes(bytes: PointDataBuffer) -> Self {
        Self::from_be_bytes([bytes[0], bytes[1], bytes[2], bytes[3]])
    }

    fn from_le_bytes(bytes: PointDataBuffer) -> Self {
        Self::from_le_bytes([bytes[0], bytes[1], bytes[2], bytes[3]])
    }
}

impl FromBytes for f32 {
    fn from_be_bytes(bytes: PointDataBuffer) -> Self {
        Self::from_be_bytes([bytes[0], bytes[1], bytes[2], bytes[3]])
    }

    fn from_le_bytes(bytes: PointDataBuffer) -> Self {
        Self::from_le_bytes([bytes[0], bytes[1], bytes[2], bytes[3]])
    }
}

impl FromBytes for points::RGB {
    fn from_be_bytes(bytes: PointDataBuffer) -> Self {
        Self::new_from_packed_f32(f32::from_be_bytes([bytes[0], bytes[1], bytes[2], bytes[3]]))
    }

    fn from_le_bytes(bytes: PointDataBuffer) -> Self {
        Self::new_from_packed_f32(f32::from_le_bytes([bytes[0], bytes[1], bytes[2], bytes[3]]))
    }
}

impl FromBytes for i32 {
    #[inline]
    fn from_be_bytes(bytes: PointDataBuffer) -> Self {
        Self::from_be_bytes([bytes[0], bytes[1], bytes[2], bytes[3]])
    }
    fn from_le_bytes(bytes: PointDataBuffer) -> Self {
        Self::from_le_bytes([bytes[0], bytes[1], bytes[2], bytes[3]])
    }
}

impl FromBytes for f64 {
    fn from_be_bytes(bytes: PointDataBuffer) -> Self {
        Self::from_be_bytes([
            bytes[0], bytes[1], bytes[2], bytes[3], bytes[4], bytes[5], bytes[6], bytes[7],
        ])
    }

    fn from_le_bytes(bytes: PointDataBuffer) -> Self {
        Self::from_le_bytes([
            bytes[0], bytes[1], bytes[2], bytes[3], bytes[4], bytes[5], bytes[6], bytes[7],
        ])
    }
}

impl FromBytes for u8 {
    fn from_be_bytes(bytes: PointDataBuffer) -> Self {
        Self::from_be_bytes([bytes[0]])
    }

    fn from_le_bytes(bytes: PointDataBuffer) -> Self {
        Self::from_le_bytes([bytes[0]])
    }
}

#[cfg(test)]
#[cfg(feature = "derive")]
mod tests {
    use super::Fields;
    use rpcl2_derive::Fields;

    use alloc::string::String;

    #[allow(dead_code)]
    #[derive(Fields)]
    struct TestStruct {
        field1: String,
        #[rpcl2(rename("renamed_field"))]
        field2: i32,
        field3: f64,
        field4: bool,
    }

    #[test]
    fn test_struct_names() {
        let names = TestStruct::field_names_ordered();
        assert_eq!(names, ["field1", "renamed_field", "field3", "field4"]);
    }
}<|MERGE_RESOLUTION|>--- conflicted
+++ resolved
@@ -58,13 +58,8 @@
 //! - (rclrs_msg) — Integration for ROS2 [rclrs](https://github.com/ros2-rust/ros2_rust) but it currently needs [this workaround](https://github.com/stelzo/ros_pointcloud2?tab=readme-ov-file#rclrs-ros2_rust).
 //! - derive *(enabled by default)* — Enables the `_vec` functions and offers helpful custom point derive macros for the [`PointConvertible`] trait.
 //! - rayon — Parallel iterator support for `_par_iter` functions. [`PointCloud2Msg::try_from_par_iter`] additionally needs the 'derive' feature.
-<<<<<<< HEAD
-//! - nalgebra — Predefined points offer a nalgebra typed getter for coordinates (e.g. [`points::PointXYZ::xyz`]).
-//! - std *(enabled by default)* — Use the standard library. Disable *all* features for `no_std` environments.
-=======
 //! - nalgebra — Predefined points offer a nalgebra typed getter for coordinates (e.g. [`xyz`](points::PointXYZ::xyz)).
 //! - std *(enabled by default)* — Use the standard library. `no_std` only works standalone or with the 'nalgebra' feature.
->>>>>>> 6c5a849c
 //!
 //! # Custom Points
 //! Implement [`PointConvertible`] for your point with the `derive` feature or manually.
@@ -1377,11 +1372,7 @@
 }
 
 /// This trait is used to convert a byte slice to a primitive type.
-<<<<<<< HEAD
-/// All [`ros::PointFieldMsg`] types are supported.
-=======
 /// All [`PointFieldMsg`] types are supported.
->>>>>>> 6c5a849c
 pub trait FromBytes: Default + Sized + Copy + GetFieldDatatype + Into<PointDataBuffer> {
     fn from_be_bytes(bytes: PointDataBuffer) -> Self;
     fn from_le_bytes(bytes: PointDataBuffer) -> Self;
